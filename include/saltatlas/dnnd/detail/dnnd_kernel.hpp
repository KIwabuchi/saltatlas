--- conflicted
+++ resolved
@@ -46,12 +46,7 @@
                                        typename PointStore::allocator_type>;
   using featur_vector_type = typename point_store_type::feature_vector_type;
   using point_partitioner  = std::function<int(const id_type& id)>;
-<<<<<<< HEAD
-  using distance_metric =
-      saltatlas::distance::metric_type<feature_element_type>;
-=======
-  using distance_metric    = distance::metric_type<featur_vector_type>;
->>>>>>> 01c6295c
+  using distance_metric    = distance::metric_type<feature_element_type>;
 
   struct option {
     int         k{4};
@@ -178,7 +173,8 @@
     for (auto itr = m_point_store.begin(); itr != m_point_store.end(); ++itr) {
       const auto                              sid     = itr->first;
       const auto&                             feature = itr->second;
-      const std::vector<feature_element_type> tmp_feature(feature.begin(), feature.end());
+      const std::vector<feature_element_type> tmp_feature(feature.begin(),
+                                                          feature.end());
 
       std::unordered_set<id_type> unique_table;
       while (unique_table.size() < m_option.k) {  // sqrt(k) is enough?
