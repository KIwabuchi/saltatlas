// Copyright 2022 Lawrence Livermore National Security, LLC and other
// saltatlas Project Developers. See the top-level COPYRIGHT file for details.
//
// SPDX-License-Identifier: MIT

#pragma once

#include <cassert>
#include <cmath>
#include <string_view>

#include <saltatlas/dnnd/detail/utilities/blas.hpp>

<<<<<<< HEAD
namespace saltatlas::distance {
template <typename T>
using metric_type = T(const std::size_t, const T *const, const T *const);
=======
namespace saltatlas::dndetail::distance {
template <typename feature_vector_type>
using metric_type = std::remove_cv_t<typename feature_vector_type::value_type>(
    const feature_vector_type &, const feature_vector_type &);
>>>>>>> 01c6295c

template <typename T>
inline auto invalid(const std::size_t, const T *const, const T *const) {
  assert(false);
  return T{};
}

template <typename T>
inline auto l2(const std::size_t len, const T *const f0, const T *const f1) {
  T d = 0;
  for (std::size_t i = 0; i < len; ++i) {
    const auto x = (f0[i] - f1[i]);
    d += x * x;
  }
  return static_cast<T>(std::sqrt(d));
}

template <typename T>
inline auto cosine(const std::size_t len, const T *const f0,
                   const T *const f1) {
  const T n0 = std::sqrt(dndetail::blas::inner_product(len, f0, f0));
  const T n1 = std::sqrt(dndetail::blas::inner_product(len, f1, f1));
  if (n0 == 0 && n1 == 0)
    return static_cast<T>(0);
  else if (n0 == 0 || n1 == 0)
    return static_cast<T>(1);

  const T x = dndetail::blas::inner_product(len, f0, f1);
  return static_cast<T>(1.0 - x / (n0 * n1));
}

template <typename T>
inline auto jaccard_index(const std::size_t len, const T *const f0,
                          const T *const f1) {
  std::size_t num_non_zero = 0;
  std::size_t num_equal    = 0;
  for (std::size_t i = 0; i < len; ++i) {
    const bool x_true = !!f0[i];
    const bool y_true = !!f1[i];
    num_non_zero += x_true | y_true;
    num_equal += x_true & y_true;
  }

  if (num_non_zero == 0)
    return T{0};
  else
    return static_cast<T>(num_non_zero - num_equal) /
           static_cast<T>(num_non_zero);
}

enum class metric_id : uint8_t { invalid, l2, cosine, jaccard };

inline metric_id convert_to_metric_id(const std::string_view &metric_name) {
  if (metric_name == "l2") {
    return metric_id::l2;
  } else if (metric_name == "cosine") {
    return metric_id::cosine;
  } else if (metric_name == "jaccard") {
    return metric_id::jaccard;
  }
  return metric_id::invalid;
}

template <typename T>
inline metric_type<T> &metric(const metric_id &id) {
  if (id == metric_id::l2) {
    return l2<T>;
  } else if (id == metric_id::cosine) {
    return cosine<T>;
  } else if (id == metric_id::jaccard) {
    return jaccard_index<T>;
  }
  return invalid<T>;
}

template <typename T>
inline metric_type<T> &metric(const std::string_view metric_name) {
  return metric<T>(convert_to_metric_id(metric_name));
}
}  // namespace saltatlas::dndetail::distance<|MERGE_RESOLUTION|>--- conflicted
+++ resolved
@@ -11,16 +11,9 @@
 
 #include <saltatlas/dnnd/detail/utilities/blas.hpp>
 
-<<<<<<< HEAD
-namespace saltatlas::distance {
+namespace saltatlas::dndetail::distance {
 template <typename T>
 using metric_type = T(const std::size_t, const T *const, const T *const);
-=======
-namespace saltatlas::dndetail::distance {
-template <typename feature_vector_type>
-using metric_type = std::remove_cv_t<typename feature_vector_type::value_type>(
-    const feature_vector_type &, const feature_vector_type &);
->>>>>>> 01c6295c
 
 template <typename T>
 inline auto invalid(const std::size_t, const T *const, const T *const) {
